--- conflicted
+++ resolved
@@ -17,20 +17,7 @@
 
 import org.apache.commons.lang3.StringUtils;
 
-<<<<<<< HEAD
 import java.time.ZoneId;
-import java.time.ZoneOffset;
-=======
-import java.io.BufferedReader;
-import java.io.File;
-import java.io.FileNotFoundException;
-import java.io.FileReader;
-import java.io.IOException;
-import java.io.InputStream;
-import java.io.InputStreamReader;
-import java.io.Reader;
-import java.io.Serializable;
->>>>>>> b48a416c
 import java.util.ArrayList;
 import java.util.List;
 import java.util.Map;
@@ -119,89 +106,6 @@
   }
 
   /**
-<<<<<<< HEAD
-=======
-   * Create a {@code Grok} instance with the given patterns file and
-   * a {@code Grok} pattern.
-   *
-   * @param grokPatternPath Path to the pattern file
-   * @param grokExpression  - <b>OPTIONAL</b> - Grok pattern to compile ex: %{APACHELOG}
-   * @return {@code Grok} instance
-   * @throws GrokException runtime expt
-   */
-  public static Grok create(String grokPatternPath, String grokExpression)
-      throws GrokException {
-    if (StringUtils.isBlank(grokPatternPath)) {
-      throw new GrokException("{grokPatternPath} should not be empty or null");
-    }
-    Grok g = new Grok();
-    g.addPatternFromFile(grokPatternPath);
-    if (StringUtils.isNotBlank(grokExpression)) {
-      g.compile(grokExpression, false);
-    }
-    return g;
-  }
-
-  /**
-   * Create a {@code Grok} instance with included default patterns.
-   * @return {@code Grok} instance
-   */
-  public static Grok create() throws GrokException {
-	  Grok g = new Grok();
-	  g.addPatternFromClasspath("/patterns/patterns");
-	  return g;
-  }
-
-  /**
-   * Create a {@code Grok} instance with the given grok patterns file.
-   *
-   * @param  grokPatternPath : Path to the pattern file
-   * @return Grok
-   * @throws GrokException runtime expt
-   */
-  public static Grok create(String grokPatternPath) throws GrokException {
-    return create(grokPatternPath, null);
-  }
-
-  /**
-   * Add custom pattern to grok in the runtime.
-   *
-   * @param name : Pattern Name
-   * @param pattern : Regular expression Or {@code Grok} pattern
-   * @throws GrokException runtime expt
-   **/
-  public void addPattern(String name, String pattern) throws GrokException {
-    if (StringUtils.isBlank(name)) {
-      throw new GrokException("Invalid Pattern name");
-    }
-    if (StringUtils.isBlank(pattern)) {
-      throw new GrokException("Invalid Pattern");
-    }
-    grokPatternDefinition.put(name, pattern);
-  }
-
-  /**
-   * Copy the given Map of patterns (pattern name, regular expression) to {@code Grok},
-   * duplicate element will be override.
-   *
-   * @param cpy : Map to copy
-   * @throws GrokException runtime expt
-   **/
-  public void copyPatterns(Map<String, String> cpy) throws GrokException {
-    if (cpy == null) {
-      throw new GrokException("Invalid Patterns");
-    }
-
-    if (cpy.isEmpty()) {
-      throw new GrokException("Invalid Patterns");
-    }
-    for (Map.Entry<String, String> entry : cpy.entrySet()) {
-      grokPatternDefinition.put(entry.getKey().toString(), entry.getValue().toString());
-    }
-  }
-
-  /**
->>>>>>> b48a416c
    * Get the current map of {@code Grok} pattern.
    *
    * @return Patterns (name, regular expression)
@@ -223,36 +127,8 @@
    *
    * @return String Original Grok pattern
    */
-<<<<<<< HEAD
   public String getOriginalGrokPattern(){
     return originalGrokPattern;
-=======
-  public void addPatternFromFile(String file) throws GrokException {
-
-    File f = new File(file);
-    if (!f.exists()) {
-      throw new GrokException("Pattern file "+ f.getAbsolutePath() + " not found");
-    }
-
-    if (!f.canRead()) {
-      throw new GrokException("Pattern file "+ f.getAbsolutePath() + " cannot be read");
-    }
-
-    try (FileReader r = new FileReader(f)) {
-      addPatternFromReader(r);
-    } catch (IOException e) {
-      throw new GrokException(e.getMessage(), e);
-    }
-  }
-
-  public void addPatternFromClasspath(String path) throws GrokException {
-    final InputStream inputStream = this.getClass().getResourceAsStream(path);
-    try (Reader r = new InputStreamReader(inputStream)) {
-      addPatternFromReader(r);
-    } catch (IOException e) {
-      throw new GrokException(e.getMessage(), e);
-    }
->>>>>>> b48a416c
   }
 
   /**
@@ -261,27 +137,8 @@
    * @param id : named regex id
    * @return String of the named regex
    */
-<<<<<<< HEAD
   public String getNamedRegexCollectionById(String id) {
     return namedRegexCollection.get(id);
-=======
-  public void addPatternFromReader(Reader r) throws GrokException {
-    BufferedReader br = new BufferedReader(r);
-    String line;
-    // We dont want \n and commented line
-    Pattern pattern = Pattern.compile("^([A-z0-9_]+)\\s+(.*)$");
-    try {
-      while ((line = br.readLine()) != null) {
-        Matcher m = pattern.matcher(line);
-        if (m.matches()) {
-          this.addPattern(m.group(1), m.group(2));
-        }
-      }
-      br.close();
-    } catch (IOException | GrokException e) {
-      throw new GrokException(e.getMessage(), e);
-    }
->>>>>>> b48a416c
   }
 
   /**
@@ -337,103 +194,12 @@
 
     Matcher m = compiledNamedRegex.matcher(text);
     if (m.find()) {
-<<<<<<< HEAD
       return new Match(
           text, this, m, m.start(0), m.end(0)
       );
     }
 
     return Match.EMPTY;
-=======
-      match.setSubject(text);
-      match.setGrok(this);
-      match.setMatch(m);
-      match.setStart(m.start(0));
-      match.setEnd(m.end(0));
-    }
-    return match;
-  }
-
-  /**
-   * Compile the {@code Grok} pattern to named regex pattern.
-   *
-   * @param pattern : Grok pattern (ex: %{IP})
-   * @throws GrokException runtime expt
-   */
-  public void compile(String pattern) throws GrokException {
-    compile(pattern, false);
-  }
-
-  /**
-   * Compile the {@code Grok} pattern to named regex pattern.
-   *
-   * @param pattern : Grok pattern (ex: %{IP})
-   * @param namedOnly : Whether to capture named expressions only or not (i.e. %{IP:ip} but not ${IP})
-   * @throws GrokException runtime expt
-    */
-  public void compile(String pattern, boolean namedOnly) throws GrokException {
-
-    if (StringUtils.isBlank(pattern)) {
-      throw new GrokException("{pattern} should not be empty or null");
-    }
-
-    namedRegex = pattern;
-    originalGrokPattern = pattern;
-    int index = 0;
-    /** flag for infinite recurtion */
-    int iterationLeft = 1000;
-    Boolean continueIteration = true;
-
-    // Replace %{foo} with the regex (mostly groupname regex)
-    // and then compile the regex
-    while (continueIteration) {
-      continueIteration = false;
-      if (iterationLeft <= 0) {
-        throw new GrokException("Deep recursion pattern compilation of " + originalGrokPattern);
-      }
-      iterationLeft--;
-
-      Matcher m = GrokUtils.GROK_PATTERN.matcher(namedRegex);
-      // Match %{Foo:bar} -> pattern name and subname
-      // Match %{Foo=regex} -> add new regex definition
-      if (m.find()) {
-        continueIteration = true;
-        Map<String, String> group = GrokUtils.namedGroups(m, m.group());
-        if (group.get("definition") != null) {
-          try {
-            addPattern(group.get("pattern"), group.get("definition"));
-            group.put("name", group.get("name") + "=" + group.get("definition"));
-          } catch (GrokException e) {
-            throw new RuntimeException(e);
-          }
-        }
-        int count = StringUtils.countMatches(namedRegex, "%{" + group.get("name") + "}");
-        for (int i = 0; i < count; i++) {
-          String definitionOfPattern = grokPatternDefinition.get(group.get("pattern"));
-          if (definitionOfPattern == null) {
-              throw new GrokException(format("No definition for key '%s' found, aborting",
-                  group.get("pattern")));
-          }
-          String replacement = String.format("(?<name%d>%s)", index, definitionOfPattern);
-          if (namedOnly && group.get("subname") == null) {
-            replacement = String.format("(?:%s)", definitionOfPattern);
-          }
-          namedRegexCollection.put("name" + index,
-              (group.get("subname") != null ? group.get("subname") : group.get("name")));
-          namedRegex =
-              StringUtils.replace(namedRegex, "%{" + group.get("name") + "}", replacement,1);
-          // System.out.println(_expanded_pattern);
-          index++;
-        }
-      }
-    }
-
-    if (namedRegex.isEmpty()) {
-      throw new GrokException("Pattern not fount");
-    }
-    // Compile the regex
-    compiledNamedRegex = Pattern.compile(namedRegex);
->>>>>>> b48a416c
   }
 
   /**
