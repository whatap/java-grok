<<<<<<< HEAD
apply {
    plugin "base"
    plugin "java"
    plugin "maven-publish"
    plugin "checkstyle"
    plugin "jacoco"
}
=======
plugins {
    id "com.jfrog.bintray" version "1.8.0"
    id 'net.researchgate.release' version '2.6.0'
}

apply plugin: 'java'
apply plugin: 'eclipse'
apply plugin: 'idea'
apply plugin: 'maven'
apply plugin: 'maven-publish'
>>>>>>> 84481ab5

task wrapper(type: Wrapper) {
  gradleVersion = '4.6'
}

repositories {
    mavenLocal()
    mavenCentral()
}

<<<<<<< HEAD
sourceCompatibility = JavaVersion.VERSION_1_8
group = "oi.thekraken"
archivesBaseName = "grok"
version = '0.1.6-SNAPSHOT'

ext {
    checkStyleToolVersion = "6.19"
    jacocoToolVersion = "0.7.9"

    namedRegexpVersion = "0.2.4"
    commonsLang3Version = "3.7"
    gsonVersion = "2.7"
    log4jVersion = "1.7.21"

    junitVersion = "4.12"
}

dependencies {
    compile "com.github.tony19:named-regexp:$namedRegexpVersion"
    compile "org.apache.commons:commons-lang3:$commonsLang3Version"
    compile "com.google.code.gson:gson:$gsonVersion"
    compile "org.slf4j:slf4j-api:$log4jVersion"

    testCompile "junit:junit:$junitVersion"
}

checkstyle {
    configFile = file("${project.projectDir}/extra/checkstyle/checkstyle.xml")
    toolVersion = "$checkStyleToolVersion"
}

checkstyleMain {
    source = 'src/main/java'
    doLast {
        project.ext.checkType = "main"
    }
}

jacoco {
    toolVersion = "$jacocoToolVersion"
}

jacocoTestReport {
    reports {
        xml.enabled false
        csv.enabled false
=======
group = "de.wellnerbou"
sourceCompatibility = JavaVersion.VERSION_1_8
archivesBaseName = "java-grok"

jar {
    baseName = project.name
    version = project.version
}

dependencies {
  compile "org.apache.commons:commons-lang3:3.7"
  compile "org.slf4j:slf4j-api:1.7.21"

  testCompile group: 'junit', name: 'junit', version: '4.12'
  testCompile group: 'org.assertj', name: 'assertj-core', version: '3.9.1'
  testCompile "com.google.guava:guava:24.0-jre"
}


// user and key configuration for bintray deployment:
// ./gradlew bintrayUpload -PpublishUser=<USER> -PpublishKey=<KEY>
if (!project.hasProperty("publishUser")) {
    ext.publishUser = ""
}
if (!project.hasProperty("publishKey")) {
    ext.publishKey = ""
}

task sourceJar(type: Jar) {
    from sourceSets.main.allJava
}

publishing {
    publications {
        mavenJava(MavenPublication) {
            from components.java
            artifactId 'java-grok'
            artifact sourceJar {
                classifier "sources"
            }
        }
    }
}

bintray {
    user = "$publishUser"
    key = "$publishKey"
    publications = ['mavenJava']

    dryRun = false
    publish = true

    pkg {
        repo = 'maven'
        name = 'java-grok'
        licenses = ['Apache-2.0']
        vcsUrl = 'https://gitlab.com/paulwellnerbou/java-grok.git'
>>>>>>> 84481ab5
    }
}<|MERGE_RESOLUTION|>--- conflicted
+++ resolved
@@ -1,23 +1,12 @@
-<<<<<<< HEAD
 apply {
     plugin "base"
     plugin "java"
     plugin "maven-publish"
     plugin "checkstyle"
     plugin "jacoco"
+    plugin "idea"
+    plugin "eclipse"
 }
-=======
-plugins {
-    id "com.jfrog.bintray" version "1.8.0"
-    id 'net.researchgate.release' version '2.6.0'
-}
-
-apply plugin: 'java'
-apply plugin: 'eclipse'
-apply plugin: 'idea'
-apply plugin: 'maven'
-apply plugin: 'maven-publish'
->>>>>>> 84481ab5
 
 task wrapper(type: Wrapper) {
   gradleVersion = '4.6'
@@ -28,31 +17,30 @@
     mavenCentral()
 }
 
-<<<<<<< HEAD
 sourceCompatibility = JavaVersion.VERSION_1_8
-group = "oi.thekraken"
-archivesBaseName = "grok"
-version = '0.1.6-SNAPSHOT'
+group = "oi.krakens"
+archivesBaseName = "java-grok"
+version = '0.1.9-SNAPSHOT'
 
 ext {
     checkStyleToolVersion = "6.19"
     jacocoToolVersion = "0.7.9"
 
-    namedRegexpVersion = "0.2.4"
     commonsLang3Version = "3.7"
-    gsonVersion = "2.7"
     log4jVersion = "1.7.21"
 
     junitVersion = "4.12"
+    assertjVersion = "3.9.1"
+    guavaVersion = "24.0-jre"
 }
 
 dependencies {
-    compile "com.github.tony19:named-regexp:$namedRegexpVersion"
     compile "org.apache.commons:commons-lang3:$commonsLang3Version"
-    compile "com.google.code.gson:gson:$gsonVersion"
     compile "org.slf4j:slf4j-api:$log4jVersion"
 
     testCompile "junit:junit:$junitVersion"
+    testCompile "org.assertj:assertj-core:$assertjVersion"
+    testCompile "com.google.guava:guava:$guavaVersion"
 }
 
 checkstyle {
@@ -75,64 +63,5 @@
     reports {
         xml.enabled false
         csv.enabled false
-=======
-group = "de.wellnerbou"
-sourceCompatibility = JavaVersion.VERSION_1_8
-archivesBaseName = "java-grok"
-
-jar {
-    baseName = project.name
-    version = project.version
-}
-
-dependencies {
-  compile "org.apache.commons:commons-lang3:3.7"
-  compile "org.slf4j:slf4j-api:1.7.21"
-
-  testCompile group: 'junit', name: 'junit', version: '4.12'
-  testCompile group: 'org.assertj', name: 'assertj-core', version: '3.9.1'
-  testCompile "com.google.guava:guava:24.0-jre"
-}
-
-
-// user and key configuration for bintray deployment:
-// ./gradlew bintrayUpload -PpublishUser=<USER> -PpublishKey=<KEY>
-if (!project.hasProperty("publishUser")) {
-    ext.publishUser = ""
-}
-if (!project.hasProperty("publishKey")) {
-    ext.publishKey = ""
-}
-
-task sourceJar(type: Jar) {
-    from sourceSets.main.allJava
-}
-
-publishing {
-    publications {
-        mavenJava(MavenPublication) {
-            from components.java
-            artifactId 'java-grok'
-            artifact sourceJar {
-                classifier "sources"
-            }
-        }
-    }
-}
-
-bintray {
-    user = "$publishUser"
-    key = "$publishKey"
-    publications = ['mavenJava']
-
-    dryRun = false
-    publish = true
-
-    pkg {
-        repo = 'maven'
-        name = 'java-grok'
-        licenses = ['Apache-2.0']
-        vcsUrl = 'https://gitlab.com/paulwellnerbou/java-grok.git'
->>>>>>> 84481ab5
     }
 }