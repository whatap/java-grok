--- conflicted
+++ resolved
@@ -29,11 +29,6 @@
 
 dependencies {
   compile "org.apache.commons:commons-lang3:3.7"
-<<<<<<< HEAD
-  compile "com.google.code.gson:gson:2.8.2"
-=======
-  compile "com.google.guava:guava:24.0-jre"
->>>>>>> 0ed7b41a
   compile "org.slf4j:slf4j-api:1.7.21"
 
   testCompile group: 'junit', name: 'junit', version: '4.12'
